import json
import logging
import os
import sys
from collections import deque
from datetime import datetime

import numpy as np
import pandas as pd
import torch
import torch.nn as nn
import torch.nn.functional as F
from torch.autograd import Variable
from tqdm import tqdm
<<<<<<< HEAD

=======
from collections import deque
import random
>>>>>>> b6ad4117

# classes needed for Rationale3Player
class RnnModel(nn.Module):
    def __init__(self, args, input_dim):
        """
        args.hidden_dim -- dimension of filters
        args.embedding_dim -- dimension of word embeddings
        args.layer_num -- number of RNN layers   
        args.cell_type -- type of RNN cells, GRU or LSTM
        """
        super(RnnModel, self).__init__()
        
        self.args = args
 
        if args.cell_type == 'GRU':
            self.rnn_layer = nn.GRU(input_size=input_dim, 
                                    hidden_size=args.hidden_dim//2, 
                                    num_layers=args.layer_num, bidirectional=True)
        elif args.cell_type == 'LSTM':
            self.rnn_layer = nn.LSTM(input_size=input_dim, 
                                     hidden_size=args.hidden_dim//2, 
                                     num_layers=args.layer_num, bidirectional=True)
    
    def forward(self, embeddings, mask=None):
        """
        Inputs:
            embeddings -- sequence of word embeddings, (batch_size, sequence_length, embedding_dim)
            mask -- a float tensor of masks, (batch_size, length)
        Outputs:
            hiddens -- sentence embedding tensor, (batch_size, hidden_dim, sequence_length)
        """
        embeddings_ = embeddings.transpose(0, 1) #(sequence_length, batch_size, embedding_dim)
        
        if mask is not None:
            seq_lengths = list(torch.sum(mask, dim=1).cpu().data.numpy())
            seq_lengths = list(map(int, seq_lengths))
            inputs_ = torch.nn.utils.rnn.pack_padded_sequence(embeddings_, seq_lengths)
        else:
            inputs_ = embeddings_
        
        hidden, _ = self.rnn_layer(inputs_) #(sequence_length, batch_size, hidden_dim (* 2 if bidirectional))
        
        if mask is not None:
            hidden, _ = torch.nn.utils.rnn.pad_packed_sequence(hidden) #(length, batch_size, hidden_dim)
        
        return hidden.permute(1, 2, 0) #(batch_size, hidden_dim, sequence_length)

class ClassifierModule(nn.Module):
    '''
    classifier for both E and E_anti models provided with RNP paper code
    '''
    def __init__(self, args):
        super(ClassifierModule, self).__init__()
        self.args = args
        self.num_labels = args.num_labels
        self.hidden_dim = args.hidden_dim
        self.mlp_hidden_dim = args.mlp_hidden_dim #50
        self.input_dim = args.embedding_dim
        
        self.encoder = RnnModel(self.args, self.input_dim)
        self.predictor = nn.Linear(self.hidden_dim, self.num_labels)
        
        self.NEG_INF = -1.0e6
        

    def forward(self, word_embeddings, z, mask):
        """
        Inputs:
            word_embeddings -- torch Variable in shape of (batch_size, length, embed_dim)
            z -- rationale (batch_size, length)
            mask -- torch Variable in shape of (batch_size, length)
        Outputs:
            predict -- (batch_size, num_label)
        """        

        masked_input = word_embeddings * z.unsqueeze(-1)
        hiddens = self.encoder(masked_input, mask)
        
        max_hidden = torch.max(hiddens + (1 - mask * z).unsqueeze(1) * self.NEG_INF, dim=2)[0]
        
        predict = self.predictor(max_hidden)
        return predict

# (extra) classes needed for HardRationale
class CnnModel(nn.Module):
    def __init__(self, args):
        """
        args.hidden_dim -- dimension of filters
        args.embedding_dim -- dimension of word embeddings
        args.kernel_size -- kernel size of the conv1d
        args.layer_num -- number of CNN layers
        """
        super(CnnModel, self).__init__()

        self.args = args
        if args.kernel_size % 2 == 0:
            raise ValueError("args.kernel_size should be an odd number")
            
        self.conv_layers = nn.Sequential()
        for i in range(args.layer_num):
            if i == 0:
                input_dim = args.embedding_dim
            else:
                input_dim = args.hidden_dim
            self.conv_layers.add_module('conv_layer{:d}'.format(i), nn.Conv1d(in_channels=input_dim, 
                                                  out_channels=args.hidden_dim, kernel_size=args.kernel_size,
                                                                             padding=(args.kernel_size-1)/2))
            self.conv_layers.add_module('relu{:d}'.format(i), nn.ReLU())
        
    def forward(self, embeddings):
        """
        Given input embeddings in shape of (batch_size, sequence_length, embedding_dim) generate a 
        sentence embedding tensor (batch_size, sequence_length, hidden_dim)
        Inputs:
            embeddings -- sequence of word embeddings, (batch_size, sequence_length, embedding_dim)
        Outputs:
            hiddens -- sentence embedding tensor, (batch_size, hidden_dim, sequence_length)       
        """
        embeddings_ = embeddings.transpose(1, 2) #(batch_size, embedding_dim, sequence_length)
        hiddens = self.conv_layers(embeddings_)
        return hiddens
    
class Generator(nn.Module):
    
    def __init__(self, args, input_dim):
        """        
        args.z_dim -- rationale or not, always 2
        args.model_type -- "CNN" or "RNN"

        if CNN:
            args.hidden_dim -- dimension of filters
            args.embedding_dim -- dimension of word embeddings
            args.kernel_size -- kernel size of the conv1d
            args.layer_num -- number of CNN layers        
        if use RNN:
            args.hidden_dim -- dimension of filters
            args.embedding_dim -- dimension of word embeddings
            args.layer_num -- number of RNN layers   
            args.cell_type -- type of RNN cells, "GRU" or "LSTM"
        """
        super(Generator, self).__init__()
        
        self.args = args
        self.z_dim = args.z_dim
        
        if args.model_type == "CNN":
            self.generator_model = CnnModel(args)
        elif args.model_type == "RNN":
            self.generator_model = RnnModel(args, input_dim)
        self.output_layer = nn.Linear(args.hidden_dim, self.z_dim)
        
    def forward(self, x, mask=None):
        """
        Given input x in shape of (batch_size, sequence_length) generate a 
        "binary" mask as the rationale
        Inputs:
            x -- input sequence of word embeddings, (batch_size, sequence_length, embedding_dim)
        Outputs:
            z -- output rationale, "binary" mask, (batch_size, sequence_length)
        """
        
        #(batch_size, sequence_length, hidden_dim)
        hiddens = self.generator_model(x, mask).transpose(1, 2).contiguous() 
        scores = self.output_layer(hiddens) # (batch_size, sequence_length, 2)
        return scores


class ThreePlayerModel(nn.Module):
    """flattening the HardRationale3PlayerClassificationModelForEmnlp -> HardRationale3PlayerClassificationModel -> 
       Rationale3PlayerClassificationModel dependency structure from original paper code"""

    def __init__(self, args, embeddings, num_labels, explainer=ClassifierModule, anti_explainer=ClassifierModule, generator=Generator, classifier=ClassifierModule):
        """Initializes the model, including the explainer, anti-rationale explainer
        Args:
            args: 
            embeddings:
            need: num_labels/size of label vocab
            classificationModule: type of classifier
            
        """
        super(ThreePlayerModel, self).__init__()
        self.args = args
        # attributes that would need to be ported over from args
        # from Rationale3PlayerClassificationModel initialization
        self.model_type = args.model_type
        self.lambda_sparsity = args.lambda_sparsity
        self.lambda_continuity = args.lambda_continuity
        self.lambda_anti = args.lambda_anti
        self.hidden_dim = args.hidden_dim
        self.mlp_hidden_dim = args.mlp_hidden_dim #50
        self.input_dim = args.embedding_dim
        # from Hardrationale3PlayerClassificationModel initialization
        self.highlight_percentage = args.highlight_percentage
        self.highlight_count = args.highlight_count
        self.exploration_rate = args.exploration_rate
        self.margin = args.margin
        # from HardRationale3PlayerClassificationModelForEmnlp initialization:
        self.game_mode = args.game_mode
        self.ngram = args.ngram
        self.lambda_acc_gap = args.lambda_acc_gap
        self.z_history_rewards = deque([0], maxlen=200)

        # initialize model components
        self.E_model = explainer(args)
        self.E_anti_model = anti_explainer(args)
        self.C_model = classifier(args)
        self.generator = generator(args, self.input_dim)
                    
        # Independent inputs: embeddings, num_labels
        self.vocab_size, self.embedding_dim = embeddings.shape
        self.embed_layer = nn.Embedding(self.vocab_size, self.embedding_dim)
        self.embed_layer.weight.data = torch.from_numpy(embeddings)
        self.embed_layer.weight.requires_grad = self.args.fine_tuning
        self.num_labels = num_labels 
  
        # no internal code dependencies
        self.NEG_INF = -1.0e6 # TODO: move out and set as constant?
        self.loss_func = nn.CrossEntropyLoss(reduce=False)


    # methods from Hardrationale3PlayerClassificationModel
    def init_optimizers(self): # not sure if this can be merged with initializer
        self.opt_E = torch.optim.Adam(filter(lambda x: x.requires_grad, self.E_model.parameters()), lr=self.args.lr)
        self.opt_E_anti = torch.optim.Adam(filter(lambda x: x.requires_grad, self.E_anti_model.parameters()), lr=self.args.lr)
    
    def init_rl_optimizers(self):
        self.opt_G_rl = torch.optim.Adam(filter(lambda x: x.requires_grad, self.generator.parameters()), lr=self.args.lr * 0.1)
    
    def _generate_rationales(self, z_prob_):
        '''
        Input:
            z_prob_ -- (num_rows, length, 2)
        Output:
            z -- (num_rows, length)
        '''        
        z_prob__ = z_prob_.view(-1, 2) # (num_rows * length, 2)
        
        # sample actions
        sampler = torch.distributions.Categorical(z_prob__)
        if self.training:
            z_ = sampler.sample() # (num_rows * p_length,)
        else:
            z_ = torch.max(z_prob__, dim=-1)[1]
        
        #(num_rows, length)
        z = z_.view(z_prob_.size(0), z_prob_.size(1))
        
        if self.args.cuda:
            z = z.type(torch.cuda.FloatTensor)
        else:
            z = z.type(torch.FloatTensor)
            
        # (num_rows * length,)
        neg_log_probs_ = -sampler.log_prob(z_)
        # (num_rows, length)
        neg_log_probs = neg_log_probs_.view(z_prob_.size(0), z_prob_.size(1))
        
        return z, neg_log_probs
        
    # methods from emnlp model
    def count_regularization_baos_for_both(self, z, count_tokens, count_pieces, mask=None):
        """
        Compute regularization loss, based on a given rationale sequence
        Use Yujia's formulation

        Inputs:
            z -- torch variable, "binary" rationale, (batch_size, sequence_length)
            percentage -- the percentage of words to keep
        Outputs:
            a loss value that contains two parts:
            continuity_loss --  \sum_{i} | z_{i-1} - z_{i} | 
            sparsity_loss -- |mean(z_{i}) - percent|
        """

        # (batch_size,)
        if mask is not None:
            mask_z = z * mask
            seq_lengths = torch.sum(mask, dim=1)
        else:
            mask_z = z
            seq_lengths = torch.sum(z - z + 1.0, dim=1)
        
        mask_z_ = torch.cat([mask_z[:, 1:], mask_z[:, -1:]], dim=-1)
            
        continuity_ratio = torch.sum(torch.abs(mask_z - mask_z_), dim=-1) / seq_lengths #(batch_size,) 
        percentage = count_pieces * 2 / seq_lengths
        continuity_loss = torch.abs(continuity_ratio - percentage)
        
        sparsity_ratio = torch.sum(mask_z, dim=-1) / seq_lengths #(batch_size,)
        percentage = count_tokens / seq_lengths #(batch_size,)
        sparsity_loss = torch.abs(sparsity_ratio - percentage)

        return continuity_loss, sparsity_loss

    def train_one_step(self, x, label, baseline, mask):
        predict, anti_predict, z, neg_log_probs = self.forward(x, mask)
        
        e_loss_anti = torch.mean(self.loss_func(anti_predict, label))
        
        e_loss = torch.mean(self.loss_func(predict, label))
        
        rl_loss, rewards, continuity_loss, sparsity_loss = self.get_loss(predict, anti_predict, z, 
                                                                     neg_log_probs, baseline, 
                                                                     mask, label)
        losses = {'e_loss':e_loss.cpu().data, 'e_loss_anti':e_loss_anti.cpu().data,
                 'g_loss':rl_loss.cpu().data}
        
        e_loss_anti.backward()
        self.opt_E_anti.step()
        self.opt_E_anti.zero_grad()
        
        e_loss.backward()
        self.opt_E.step()
        self.opt_E.zero_grad()

        rl_loss.backward()
        self.opt_G_rl.step()
        self.opt_G_rl.zero_grad()
        
        return losses, predict, anti_predict, z, rewards, continuity_loss, sparsity_loss
        
    def forward(self, x, mask):
        """
        Inputs:
            x -- torch Variable in shape of (batch_size, length)
            mask -- torch Variable in shape of (batch_size, length)
        Outputs:
            predict -- (batch_size, num_label)
            z -- rationale (batch_size, length)
        """        
        word_embeddings = self.embed_layer(x) #(batch_size, length, embedding_dim)

        z_scores_ = self.generator(word_embeddings, mask) #(batch_size, length, 2)
        z_scores_[:, :, 1] = z_scores_[:, :, 1] + (1 - mask) * self.NEG_INF

        z_probs_ = F.softmax(z_scores_, dim=-1)
        
        z_probs_ = (mask.unsqueeze(-1) * ( (1 - self.exploration_rate) * z_probs_ + self.exploration_rate / z_probs_.size(-1) ) ) + ((1 - mask.unsqueeze(-1)) * z_probs_)
        
        z, neg_log_probs = self._generate_rationales(z_probs_)
        
        predict = self.E_model(word_embeddings, z, mask)
        
        anti_predict = self.E_anti_model(word_embeddings, 1 - z, mask)

        return predict, anti_predict, z, neg_log_probs

    def get_advantages(self, predict, anti_predict, label, z, neg_log_probs, baseline, mask, x=None):
        '''
        Input:
            z -- (batch_size, length)
        '''
        
        # total loss of accuracy (not batchwise)
        _, y_pred = torch.max(predict, dim=1)
        prediction = (y_pred == label).type(torch.FloatTensor)
        _, y_anti_pred = torch.max(anti_predict, dim=1)
        prediction_anti = (y_anti_pred == label).type(torch.FloatTensor) * self.lambda_anti
        if self.args.cuda:
            prediction = prediction.cuda()  #(batch_size,)
            prediction_anti = prediction_anti.cuda()
        
        continuity_loss, sparsity_loss = self.count_regularization_baos_for_both(z, self.args.count_tokens, self.args.count_pieces, mask)
        
        continuity_loss = continuity_loss * self.lambda_continuity
        sparsity_loss = sparsity_loss * self.lambda_sparsity

        # batch RL reward
        if self.game_mode.startswith('3player'):
            # rewards = prediction - prediction_anti - sparsity_loss - continuity_loss
            rewards = 0.1 * prediction + self.lambda_acc_gap * (prediction - prediction_anti) - sparsity_loss - continuity_loss
        else:
            rewards = prediction - sparsity_loss - continuity_loss
        
        advantages = rewards - baseline # (batch_size,)
        advantages = Variable(advantages.data, requires_grad=False)
        if self.args.cuda:
            advantages = advantages.cuda()
        
        if x is None:
            return advantages, rewards, continuity_loss, sparsity_loss

    def get_loss(self, predict, anti_predict, z, neg_log_probs, baseline, mask, label, x=None):
        reward_tuple = self.get_advantages(predict, anti_predict, label, z, neg_log_probs, baseline, mask, x)
        
        if x is None:
            advantages, rewards, continuity_loss, sparsity_loss = reward_tuple
        else:
            advantages, rewards, continuity_loss, sparsity_loss, lm_prob = reward_tuple
        
        # (batch_size, q_length)
        advantages_expand_ = advantages.unsqueeze(-1).expand_as(neg_log_probs)
        rl_loss = torch.sum(neg_log_probs * advantages_expand_ * mask)
        
        if x is None:
            return rl_loss, rewards, continuity_loss, sparsity_loss
        else:
            return rl_loss, rewards, continuity_loss, sparsity_loss, lm_prob

    def train_cls_one_step(self, x, label, mask):
        predict = self.forward_cls(x, mask)
        
        e_loss = torch.mean(self.loss_func(predict, label))
        
        losses = {'e_loss':e_loss.cpu().data}
        
        e_loss.backward()
        self.opt_E.step()
        self.opt_E.zero_grad()
        
        return losses, predict
    
    def forward_cls(self, x, mask):
        """
        Inputs:
            x -- torch Variable in shape of (batch_size, length)
            mask -- torch Variable in shape of (batch_size, length)
        Outputs:
            predict -- (batch_size, num_label)
            z -- rationale (batch_size, length)
        """        
        word_embeddings = self.embed_layer(x) #(batch_size, length, embedding_dim)
        
        z = torch.ones_like(x).type(torch.cuda.FloatTensor)
        
        predict = self.E_model(word_embeddings, z, mask)

        return predict

    #new methods

    def generate_data(self, batch):
        # sort for rnn happiness
        batch.sort_values("counts", inplace=True, ascending=False)
        
        x_mask = np.stack(batch["mask"], axis=0)
        # drop all zero columns
        zero_col_idxs = np.argwhere(np.all(x_mask[...,:] == 0, axis=0))
        x_mask = np.delete(x_mask, zero_col_idxs, axis=1)

        x_mat = np.stack(batch["tokens"], axis=0)
        # drop all zero columns
        x_mat = np.delete(x_mat, zero_col_idxs, axis=1)

        y_vec = np.stack(batch["label"], axis=0)
        
        batch_x_ = Variable(torch.from_numpy(x_mat)).to(torch.int64)
        batch_m_ = Variable(torch.from_numpy(x_mask)).type(torch.FloatTensor)
        batch_y_ = Variable(torch.from_numpy(y_vec)).to(torch.int64)

        if args.cuda:
            batch_x_ = batch_x_.cuda()
            batch_m_ = batch_m_.cuda()
            batch_y_ = batch_y_.cuda()

        return batch_x_, batch_m_, batch_y_

    def _get_sparsity(self, z, mask):
        mask_z = z * mask
        seq_lengths = torch.sum(mask, dim=1)

        sparsity_ratio = torch.sum(mask_z, dim=-1) / seq_lengths #(batch_size,)
        return sparsity_ratio

    def _get_continuity(self, z, mask):
        mask_z = z * mask
        seq_lengths = torch.sum(mask, dim=1)
        
        mask_z_ = torch.cat([mask_z[:, 1:], mask_z[:, -1:]], dim=-1)
            
        continuity_ratio = torch.sum(torch.abs(mask_z - mask_z_), dim=-1) / seq_lengths #(batch_size,) 
        
        return continuity_ratio

    def display_example(self, x, m, z):
        seq_len = int(m.sum().item())
        ids = x[:seq_len]
        tokens = self.convert_ids_to_tokens_glove(ids)

        final = ""
        for i in range(len(tokens)):
            if z[i]:
                final += "[" + tokens[i] + "]"
            else:
                final += tokens[i]
            final += " "
        print(final)

    def convert_ids_to_tokens_glove(self, ids):
        return [reverse_word_vocab[i.item()] for i in ids]

    def test(self, df_test):
        self.eval()
        
<<<<<<< HEAD
        test_size = 200
        
        test_batch = df_test.sample(test_size)
        batch_x_, batch_m_, batch_y_ = self.generate_data(test_batch)
        predict, anti_predict, z, neg_log_probs = self.forward(batch_x_, batch_m_)
        
        # do a softmax on the predicted class probabilities
        _, y_pred = torch.max(predict, dim=1)
        _, anti_y_pred = torch.max(anti_predict, dim=1)
        
        # calculate sparsity
        sparsity_ratios = self._get_sparsity(z, batch_m_)
        test_sparsity = sparsity_ratios.sum().item() / len(sparsity_ratios)
        print("Test sparsity: ", test_sparsity)
=======
        test_batch_size = 200
>>>>>>> b6ad4117
        
        accuracy = 0
        anti_accuracy = 0
        sparsity_total = 0

        for i in range(len(df_test)//test_batch_size):
            test_batch = df_test.iloc[i*test_batch_size:(i+1)*test_batch_size]
            batch_x_, batch_m_, batch_y_ = self.generate_data(test_batch)
            predict, anti_predict, z, neg_log_probs = self.forward(batch_x_, batch_m_)
            
            # do a softmax on the predicted class probabilities
            _, y_pred = torch.max(predict, dim=1)
            _, anti_y_pred = torch.max(anti_predict, dim=1)
            
            accuracy += (y_pred == batch_y_).sum().item()
            anti_accuracy += (anti_y_pred == batch_y_).sum().item()

            # calculate sparsity
            sparsity_ratios = self._get_sparsity(z, batch_m_)
            sparsity_total += sparsity_ratios.sum().item()

        accuracy = accuracy / len(df_test)
        anti_accuracy = anti_accuracy / len(df_test)
        sparsity = sparsity_total / len(df_test)
        print("Test sparsity: ", sparsity)
        print("Test accuracy: ", accuracy, "% Anti-accuracy: ", anti_accuracy)

        rand_idx = random.randint(0, test_batch_size)
        # display an example
        print("Gold Label: ", batch_y_[rand_idx].item(), " Pred label: ", y_pred[rand_idx].item())
        self.display_example(batch_x_[rand_idx], batch_m_[rand_idx], z[rand_idx])


        return accuracy, anti_accuracy, test_sparsity
    


    def pretrain_classifier(self, df_train, df_test, batch_size, num_iteration=2000, test_iteration=10):
        train_accs = []
        test_accs = []
        best_train_acc = 0.0
        best_test_acc = 0.0
        self.init_optimizers()

        for i in tqdm(range(num_iteration)):
            self.train() # pytorch fn; sets module to train mode

            # sample a batch of data
            batch = df_train.sample(batch_size, replace=True)
            batch_x_, batch_m_, batch_y_ = self.generate_data(batch)

            losses, predict = self.train_cls_one_step(batch_x_, batch_y_, batch_m_)

            # calculate classification accuarcy
            _, y_pred = torch.max(predict, dim=1)

            acc = np.float((y_pred == batch_y_).sum().cpu().data.item()) / batch_size
            train_accs.append(acc)

            if acc > best_train_acc:
                best_train_acc = acc

            if (i+1) % test_iteration == 0:
                self.eval() # set module to eval mode
                test_correct = 0.0
                test_total = 0.0
                test_count = 0

                for test_iter in range(len(df_test)//batch_size):
                    test_batch = df_test.sample(batch_size) # TODO: originally used dev batch here?
                    batch_x_, batch_m_, batch_y_ = self.generate_data(test_batch)

                    predict = self.forward_cls(batch_x_, batch_m_)

                    _, y_pred = torch.max(predict, dim=1)

                    test_correct += np.float((y_pred == batch_y_).sum().cpu().data.item())
                    test_total += batch_size

                    test_count += batch_size

                    test_accs.append(test_correct / test_total)
                    if test_correct / test_total > best_test_acc:
                        best_test_acc = test_correct / test_total

                print('train:', train_accs[-1], 'best train acc:', best_train_acc)
                print('test:', test_accs[-1], 'best test:', best_test_acc)
    
    
    def fit(self, df_train, df_test, batch_size, num_iteration=80000, test_iteration=50):
        print('training with game mode:', classification_model.game_mode)
        train_accs = []
<<<<<<< HEAD
        best_test_acc = 0.0
=======

        num_iteration = 20000
        display_iteration = 1
        test_iteration = 200
>>>>>>> b6ad4117
        
        self.init_optimizers()
        self.init_rl_optimizers()
        old_E_anti_weights = self.E_anti_model.predictor._parameters['weight'][0].cpu().data.numpy()

        current_datetime = datetime.now().strftime("%m_%d_%y_%H_%M_%S")
        log_filepath = os.path.join(self.args.save_path, self.args.model_prefix + current_datetime + "_training_stats.txt")
        logging.basicConfig(filename=log_filepath, filemode='a', level=logging.INFO)
        for i in tqdm(range(num_iteration)):
            self.train()
        
            # sample a batch of data
            batch = df_train.sample(batch_size, replace=True)
            batch_x_, batch_m_, batch_y_ = self.generate_data(batch)

            z_baseline = Variable(torch.FloatTensor([float(np.mean(self.z_history_rewards))]))
            if self.args.cuda:
                z_baseline = z_baseline.cuda()

            losses, predict, anti_predict, z, z_rewards, continuity_loss, sparsity_loss = classification_model.train_one_step(\
            batch_x_, batch_y_, z_baseline, batch_m_)

            z_batch_reward = np.mean(z_rewards.cpu().data.numpy())
            self.z_history_rewards.append(z_batch_reward)

            # calculate classification accuarcy
            _, y_pred = torch.max(predict, dim=1)

            acc = np.float((y_pred == batch_y_).sum().cpu().data.item()) / args.batch_size
            train_accs.append(acc)

            if i % test_iteration == 0:
<<<<<<< HEAD
                test_acc, test_anti_acc, test_sparsity = self.test(df_test)
                if test_acc > best_test_acc:
                    if self.args.save_best_model:
                        print("saving best model and model stats")
                        current_datetime = datetime.now().strftime("%m_%d_%y_%H_%M_%S")
                        # save model
                        torch.save(self.state_dict(), os.path.join(self.args.save_path,
                            self.args.model_prefix + current_datetime + ".pth"))
                        # save stats
                        logging.info('best model at time ' + current_datetime)
                        logging.info('sparsity lambda: %.4f'%(self.args.lambda_sparsity))
                        logging.info('highlight percentage: %.4f'%(self.args.highlight_percentage))
                        logging.info('last train acc: %.4f'%train_accs[-1])
                        logging.info('last test acc: %.4f, previous best test acc: %.4f, last anti test acc: %.4f'%(test_acc,  best_test_acc, test_anti_acc))
                        logging.info('last test sparsity: %.4f'%test_sparsity)
                        logging.info('supervised_loss: %.4f, sparsity_loss: %.4f, continuity_loss: %.4f'%(losses['e_loss'], torch.mean(sparsity_loss).cpu().data, torch.mean(continuity_loss).cpu().data))
                    best_test_acc = test_acc
=======
                avg_train_acc = sum(train_accs[len(train_accs) - 20: len(train_accs)]) / 20
                print("\nAverage training accuracy: ", avg_train_acc)
                self.test(df_test)
>>>>>>> b6ad4117


class Argument():
    def __init__(self):
        self.model_type = 'RNN'
        self.cell_type = 'GRU'
        self.hidden_dim = 400
        self.embedding_dim = 100
        self.kernel_size = 5
        self.layer_num = 1
        self.fine_tuning = False
        self.z_dim = 2
        self.gumbel_temprature = 0.1
        self.cuda = True
        self.batch_size = 40
        self.mlp_hidden_dim = 50
        self.dropout_rate = 0.4
        self.use_relative_pos = True
        self.max_pos_num = 20
        self.pos_embedding_dim = -1
        self.fixed_classifier = True
        self.fixed_E_anti = True
        self.lambda_sparsity = 1.0
        self.lambda_continuity = 1.0
        self.lambda_anti = 1.0
        self.lambda_pos_reward = 0.1
        self.exploration_rate = 0.05
        self.highlight_percentage = 0.3
        self.highlight_count = 8
        self.count_tokens = 8
        self.count_pieces = 4
        self.lambda_acc_gap = 1.2
        self.label_embedding_dim = 400
        self.game_mode = '3player'
        self.margin = 0.2
        self.lm_setting = 'multiple'
        self.lambda_lm = 1.0
        self.ngram = 4
        self.with_lm = False
        self.batch_size_ngram_eval = 5
        self.lr=0.001
        self.pre_trained_model_prefix = 'pre_trained_cls.model'
        self.save_path = os.path.join("..", "models")
        self.model_prefix = "sst2rnpmodel"
        self.save_best_model = True
        self.num_labels = 2
        self.pre_train_cls = True


if __name__=="__main__":
    # procedure from run_sst2_rationale.py
    # training params
    use_cuda = torch.cuda.is_available()
    batch_size = 40
    load_pre_cls = False
    pre_trained_model_prefix = 'pre_trained_cls.model'
    save_path = os.path.join("..", "models")
    model_prefix = "sst2rnpmodel"
    save_best_model = True
    pre_train_cls = True
    num_labels = 2

    glove_path = os.path.join("..", "datasets", "hiloglove.6B.100d.txt")
    COUNT_THRESH = 3
    DATA_FOLDER = os.path.join("../../sentiment_dataset/data/")
    # DATA_FOLDER = os.path.join("../../data/sst2/")
    LABEL_COL = "label"
    TEXT_COL = "sentence"
    TOKEN_CUTOFF = 70

    def generate_tokens_glove(word_vocab, text):
        indexed_text = [word_vocab[word] if (counts[word] > COUNT_THRESH) else word_vocab["<UNK>"] for word in text.split()]
        pad_length = TOKEN_CUTOFF - len(indexed_text)
        mask = [1] * len(indexed_text) + [0] * pad_length
        
        indexed_text = indexed_text + [word_vocab["<PAD>"]] * pad_length
        
        return np.array(indexed_text), np.array(mask)

    def get_all_tokens_glove(data):
        l = []
        m = []
        counts = []
        for sentence in data:
            token_list, mask = generate_tokens_glove(word_vocab, sentence)
            l.append(token_list)
            m.append(mask)
            counts.append(np.sum(mask))
        tokens = pd.DataFrame({"tokens": l, "mask": m, "counts": counts})
        return tokens

    def build_vocab(df):
        d = {"<PAD>":0, "<UNK>":1}
        counts = {}
        for i in range(len(df)):
            sentence = df.iloc[i][TEXT_COL]
            for word in sentence.split():
                if word not in d:
                    d[word] = len(d)
                    counts[word] = 1
                else:
                    counts[word] += 1
        reverse_d = {v: k for k, v in d.items()}
        return d, reverse_d, counts

    def initial_embedding(word_vocab, embedding_size, embedding_path=None): 
        vocab_size = len(word_vocab)
        # initialize a numpy embedding matrix 
        
        embeddings = 0.1*np.random.randn(vocab_size, embedding_size).astype(np.float32)
        
        # replace the <PAD> embedding by all zero
        embeddings[0, :] = np.zeros(embedding_size, dtype=np.float32)

        if embedding_path and os.path.isfile(embedding_path):
            f = open(embedding_path, "r", encoding="utf8")
            counter = 0
            for line in f:
                data = line.strip().split(" ")
                word = data[0].strip()
                embedding = data[1::]
                embedding = list(map(np.float32, embedding))
                if word in word_vocab:
                    embeddings[word_vocab[word], :] = embedding
                    counter += 1
            f.close()
            print("%d words has been switched."%counter)
        else:
            print("embedding is initialized fully randomly.")

        return embeddings

    def load_data(fpath):
        df_dict = {LABEL_COL: [], TEXT_COL: []}
        with open(fpath, 'r') as f:
            label_start = 0
            sentence_start = 2
            for line in f:
                label = int(line[label_start])
                sentence = line[sentence_start:]
                df_dict[LABEL_COL].append(label)
                df_dict[TEXT_COL].append(sentence)
        return pd.DataFrame.from_dict(df_dict)


    df_train = load_data(os.path.join(DATA_FOLDER, 'stsa.binary.train'))
    df_test = load_data(os.path.join(DATA_FOLDER, 'stsa.binary.test'))
    # TODO combine train and test dataset into df_all
    df_all = pd.concat([df_train, df_test])

    word_vocab, reverse_word_vocab, counts = build_vocab(df_all)
    embeddings = initial_embedding(word_vocab, 100, glove_path)

    # create training and testing labels
    y_train = df_train[LABEL_COL]
    y_test = df_test[LABEL_COL]

    # create training and testing inputs
    X_train = df_train[TEXT_COL]
    X_test = df_test[TEXT_COL]

    df_train = pd.concat([df_train, get_all_tokens_glove(X_train)], axis=1)
    df_test = pd.concat([df_test, get_all_tokens_glove(X_test)], axis=1)

    # TODO: phase out use of args
    args = Argument()
    print(vars(args))
    # get embeddings, number of labels
    classification_model = ThreePlayerModel(args, embeddings, num_labels)
    if use_cuda:
        classification_model.cuda() 
    print(classification_model)

    # optionally pre train classifier
    if pre_train_cls:
        print('pre-training the classifier')
        classification_model.pretrain_classifier(df_train, df_test, batch_size)

    # train the model
    classification_model.fit(df_train, df_test, batch_size)<|MERGE_RESOLUTION|>--- conflicted
+++ resolved
@@ -1,6 +1,7 @@
 import json
 import logging
 import os
+import random
 import sys
 from collections import deque
 from datetime import datetime
@@ -12,12 +13,7 @@
 import torch.nn.functional as F
 from torch.autograd import Variable
 from tqdm import tqdm
-<<<<<<< HEAD
-
-=======
-from collections import deque
-import random
->>>>>>> b6ad4117
+
 
 # classes needed for Rationale3Player
 class RnnModel(nn.Module):
@@ -512,25 +508,7 @@
     def test(self, df_test):
         self.eval()
         
-<<<<<<< HEAD
-        test_size = 200
-        
-        test_batch = df_test.sample(test_size)
-        batch_x_, batch_m_, batch_y_ = self.generate_data(test_batch)
-        predict, anti_predict, z, neg_log_probs = self.forward(batch_x_, batch_m_)
-        
-        # do a softmax on the predicted class probabilities
-        _, y_pred = torch.max(predict, dim=1)
-        _, anti_y_pred = torch.max(anti_predict, dim=1)
-        
-        # calculate sparsity
-        sparsity_ratios = self._get_sparsity(z, batch_m_)
-        test_sparsity = sparsity_ratios.sum().item() / len(sparsity_ratios)
-        print("Test sparsity: ", test_sparsity)
-=======
         test_batch_size = 200
->>>>>>> b6ad4117
-        
         accuracy = 0
         anti_accuracy = 0
         sparsity_total = 0
@@ -557,17 +535,16 @@
         print("Test sparsity: ", sparsity)
         print("Test accuracy: ", accuracy, "% Anti-accuracy: ", anti_accuracy)
 
-        rand_idx = random.randint(0, test_batch_size)
+        rand_idx = random.randint(0, test_batch_size-1)
         # display an example
         print("Gold Label: ", batch_y_[rand_idx].item(), " Pred label: ", y_pred[rand_idx].item())
         self.display_example(batch_x_[rand_idx], batch_m_[rand_idx], z[rand_idx])
 
-
-        return accuracy, anti_accuracy, test_sparsity
+        return accuracy, anti_accuracy, sparsity
     
 
 
-    def pretrain_classifier(self, df_train, df_test, batch_size, num_iteration=2000, test_iteration=10):
+    def pretrain_classifier(self, df_train, df_test, batch_size, num_iteration=1000, test_iteration=50):
         train_accs = []
         test_accs = []
         best_train_acc = 0.0
@@ -622,22 +599,18 @@
     def fit(self, df_train, df_test, batch_size, num_iteration=80000, test_iteration=50):
         print('training with game mode:', classification_model.game_mode)
         train_accs = []
-<<<<<<< HEAD
         best_test_acc = 0.0
-=======
-
-        num_iteration = 20000
-        display_iteration = 1
-        test_iteration = 200
->>>>>>> b6ad4117
         
         self.init_optimizers()
         self.init_rl_optimizers()
         old_E_anti_weights = self.E_anti_model.predictor._parameters['weight'][0].cpu().data.numpy()
 
         current_datetime = datetime.now().strftime("%m_%d_%y_%H_%M_%S")
-        log_filepath = os.path.join(self.args.save_path, self.args.model_prefix + current_datetime + "_training_stats.txt")
-        logging.basicConfig(filename=log_filepath, filemode='a', level=logging.INFO)
+        if self.args.save_best_model:
+            model_folder_path = os.path.join(self.args.save_path, self.args.model_prefix + current_datetime + "training_run")
+            os.mkdir(model_folder_path)
+            log_filepath = os.path.join(model_folder_path, "training_stats.txt")
+            logging.basicConfig(filename=log_filepath, filemode='a', level=logging.INFO)
         for i in tqdm(range(num_iteration)):
             self.train()
         
@@ -662,29 +635,23 @@
             train_accs.append(acc)
 
             if i % test_iteration == 0:
-<<<<<<< HEAD
+                avg_train_acc = sum(train_accs[len(train_accs) - 20: len(train_accs)]) / 20
                 test_acc, test_anti_acc, test_sparsity = self.test(df_test)
                 if test_acc > best_test_acc:
                     if self.args.save_best_model:
                         print("saving best model and model stats")
                         current_datetime = datetime.now().strftime("%m_%d_%y_%H_%M_%S")
                         # save model
-                        torch.save(self.state_dict(), os.path.join(self.args.save_path,
-                            self.args.model_prefix + current_datetime + ".pth"))
+                        torch.save(self.state_dict(), os.path.join(model_folder_path, self.args.model_prefix + current_datetime + ".pth"))
                         # save stats
                         logging.info('best model at time ' + current_datetime)
                         logging.info('sparsity lambda: %.4f'%(self.args.lambda_sparsity))
                         logging.info('highlight percentage: %.4f'%(self.args.highlight_percentage))
-                        logging.info('last train acc: %.4f'%train_accs[-1])
+                        logging.info('last train acc: %.4f, avg train acc: %.4f'%(train_accs[-1], avg_train_acc))
                         logging.info('last test acc: %.4f, previous best test acc: %.4f, last anti test acc: %.4f'%(test_acc,  best_test_acc, test_anti_acc))
                         logging.info('last test sparsity: %.4f'%test_sparsity)
                         logging.info('supervised_loss: %.4f, sparsity_loss: %.4f, continuity_loss: %.4f'%(losses['e_loss'], torch.mean(sparsity_loss).cpu().data, torch.mean(continuity_loss).cpu().data))
                     best_test_acc = test_acc
-=======
-                avg_train_acc = sum(train_accs[len(train_accs) - 20: len(train_accs)]) / 20
-                print("\nAverage training accuracy: ", avg_train_acc)
-                self.test(df_test)
->>>>>>> b6ad4117
 
 
 class Argument():
@@ -731,7 +698,7 @@
         self.model_prefix = "sst2rnpmodel"
         self.save_best_model = True
         self.num_labels = 2
-        self.pre_train_cls = True
+        self.pre_train_cls = False
 
 
 if __name__=="__main__":
@@ -854,12 +821,12 @@
     print(vars(args))
     # get embeddings, number of labels
     classification_model = ThreePlayerModel(args, embeddings, num_labels)
-    if use_cuda:
+    if args.cuda:
         classification_model.cuda() 
     print(classification_model)
 
     # optionally pre train classifier
-    if pre_train_cls:
+    if args.pre_train_cls:
         print('pre-training the classifier')
         classification_model.pretrain_classifier(df_train, df_test, batch_size)
 
